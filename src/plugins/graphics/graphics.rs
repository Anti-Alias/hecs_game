use hecs::World;
use tracing::instrument;
use wgpu::{Color as WgpuColor, CommandEncoderDescriptor, Device, LoadOp, Operations, RenderPassColorAttachment, RenderPassDepthStencilAttachment, RenderPassDescriptor, StoreOp, SurfaceTexture};
use crate::g3d::{Material, Mesh};
use crate::math::Transform;
use crate::{g3d, App, AssetManager, AssetStorage, Camera, Game, GraphicsState, Plugin, RunContext, Scene, SceneGraph, Stage, Texture, TextureLoader, Tracker};


/// Adds primitive [`GraphicsState`].
/// Adds a 2D and 3D graphics engine.
pub struct GraphicsPlugin;
impl Plugin for GraphicsPlugin {
    fn install(&mut self, app: &mut App) {
        app.add_system(Stage::Render, render_3d);
        app.game.add(Scene::<g3d::Renderable>::new());
        let (device, queue) = {
            let state = app.game.get::<&GraphicsState>();
            (state.device.clone(), state.queue.clone())
        };
<<<<<<< HEAD
        game.add(g3d::G3D::new(device.clone(), queue.clone()));
        let mut assets = game.get::<&mut AssetManager>();
        assets.add_loader(TextureLoader { device, queue, });
=======
        app.game.add(g3d::G3D::new(device.clone(), queue.clone()));
        let mut assets = app.game.get::<&mut AssetManager>();
        assets.add_loader(TextureLoader { device, queue, }).unwrap();
>>>>>>> 6f1a6975
    }
}

#[instrument(skip_all)]
fn sync_graphics(world: &mut World, g3d_scene: &mut SceneGraph<g3d::Renderable>) {
    
    // Syncs transforms
    let renderable_query = world.query_mut::<(&Transform, &Tracker<g3d::Renderable>)>();
    rayon::scope(|s| {
        for batch in renderable_query.into_iter_batched(10000) {
            s.spawn(|_| {
                for (_, (transform, tracker)) in batch {
                    let renderable = unsafe {
                        g3d_scene.get_mut_unsafe(tracker.id())
                    };
                    let Some(renderable) = renderable else { continue };
                    renderable.set_transform(*transform);
                }
            });
        }
    });

    // Syncs cameras
    let camera_query = world.query_mut::<(&Camera, &Tracker<g3d::Renderable>)>();
    for (_, (camera, tracker)) in camera_query {
        let Some(renderable) = g3d_scene.get_mut(tracker.id()) else { continue };
        let Some(render_cam) = renderable.kind.as_camera_mut() else { continue };
        render_cam.viewport = camera.viewport;
        render_cam.set_projection(camera.projection);
    }
}

fn render_3d(game: &mut Game, ctx: RunContext) {

    let mut world           = game.get::<&mut World>();
    let graphics_state      = game.get::<&GraphicsState>();
    let mut g3d             = game.get::<&mut g3d::G3D>();
    let mut g3d_scene       = game.get::<&mut Scene<g3d::Renderable>>();
    let assets              = game.get::<&AssetManager>();

    if ctx.is_tick() {
        let g3d_scene = &mut g3d_scene.graph;
        sync_graphics(&mut world, g3d_scene);
    }
    
    let surface_tex = match graphics_state.surface().get_current_texture() {
        Ok(surface_tex) => surface_tex,
        Err(err) => {
            log::error!("{err}");
            return;
        }
    };

    let textures = assets.storage::<Texture>();
    let meshes = assets.storage::<Mesh>();
    let mut materials = assets.storage::<Material>();

    prepare_materials(&mut materials, &textures, &graphics_state.device);
    enqueue_render(&graphics_state, &mut g3d_scene, &mut g3d, &surface_tex, ctx.partial_ticks(), &materials, &meshes);
    surface_tex.present();
}

fn prepare_materials(
    materials: &mut AssetStorage<Material>,
    textures: &AssetStorage<Texture>,
    device: &Device,
) {
    for material in materials.values_mut() {
        let Some(material) = material.as_loaded_mut() else { continue };
        material.prepare(textures, device);
    }
}

#[instrument(skip_all)]
fn enqueue_render(
    graphics_state: &GraphicsState,
    g3d_scene: &mut Scene<g3d::Renderable>,
    g3d: &mut g3d::G3D,
    surface_tex: &SurfaceTexture,
    partial_ticks: f32,
    materials: &AssetStorage<Material>,
    meshes: &AssetStorage<Mesh>,
) {
    let texture_format = graphics_state.format();
    let depth_format = graphics_state.depth_format();
    let depth_view = graphics_state.depth_view();

    // Removes nodes that are no longer tracked
    g3d_scene.prune_nodes();

    // Traverses scene and encodes commands
    let view = surface_tex.texture.create_view(&Default::default());
    let mut encoder = graphics_state.device.create_command_encoder(&CommandEncoderDescriptor::default());
    {
        // Flattens scene, and creates render jobs
        let flat_scene = g3d::flatten_scene(&g3d_scene, partial_ticks);
        let g3d_jobs = g3d.create_jobs(flat_scene, texture_format, depth_format, &materials, &meshes);

        // Creates render pass
        let mut pass = encoder.begin_render_pass(&RenderPassDescriptor {
            label: None,
            color_attachments: &[
                Some(RenderPassColorAttachment {
                    view: &view,
                    resolve_target: None,
                    ops: Operations {
                        load: LoadOp::Clear(WgpuColor::GREEN),
                        store: StoreOp::Store,
                    },
                })
            ],
            depth_stencil_attachment: Some(RenderPassDepthStencilAttachment {
                view: depth_view,
                depth_ops: Some(Operations {
                    load: LoadOp::Clear(1.0),
                    store: StoreOp::Store,
                }),
                stencil_ops: None,
            }),
            timestamp_writes: None,
            occlusion_query_set: None,
        });

        // Submits render jobs
        g3d.submit_jobs(g3d_jobs, &mut pass);
    }

    // Submits render commands
    let commands = [encoder.finish()];
    graphics_state.queue.submit(commands);
}

/// Determines how
#[derive(Copy, Clone, Eq, PartialEq, Default, Debug)]
pub enum InterpolationMode {
    /// Graphics will interpolate between previous and current state.
    /// Small visual latency.
    /// Good for high refresh-rate monitors.
    Interpolate,
    /// Graphics will not interpolate this tick.
    /// Moves to Interpolate state after.
    #[default]
    Skip,
    /// Graphics will be shown at current location only.
    /// Good for consistency, but looks choppy if frame rate is higher than tick rate.
    None,
}<|MERGE_RESOLUTION|>--- conflicted
+++ resolved
@@ -17,15 +17,9 @@
             let state = app.game.get::<&GraphicsState>();
             (state.device.clone(), state.queue.clone())
         };
-<<<<<<< HEAD
-        game.add(g3d::G3D::new(device.clone(), queue.clone()));
-        let mut assets = game.get::<&mut AssetManager>();
-        assets.add_loader(TextureLoader { device, queue, });
-=======
         app.game.add(g3d::G3D::new(device.clone(), queue.clone()));
         let mut assets = app.game.get::<&mut AssetManager>();
-        assets.add_loader(TextureLoader { device, queue, }).unwrap();
->>>>>>> 6f1a6975
+        assets.add_loader(TextureLoader { device, queue, });
     }
 }
 
