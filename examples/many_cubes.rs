use hecs_game::*;
use std::f32::consts::TAU;
use glam::{Vec3, Quat};
use hecs_game::math::Transform;
use hecs::World;
use rand::{SeedableRng, Rng};
use rand::rngs::SmallRng;
use wgpu::Face;

fn main() {
<<<<<<< HEAD
    let mut builder = App::builder();
    builder
        .plugin(EnginePlugin::default())
        .plugin(FlycamPlugin)
        .system(Stage::Update, rotate_cubes)
        .event_handler(start);
    builder.run();
=======
    let mut app = App::new();
    app.add_plugin(EnginePlugin::default());
    app.add_plugin(FlycamPlugin);
    app.set_tick_rate(60.0);
    app.add_system(Stage::Update, rotate_cubes);
    app.add_event_handler(start);
    app.run();
>>>>>>> 6f1a6975
}

fn start(game: &mut Game, _event: &StartEvent, _ctx: &mut RunContext) {

    // Extracts domains
    let mut world   = game.get::<&mut World>();
    let mut scene   = game.get::<&mut Scene<g3d::Renderable>>();
    let state       = game.get::<&GraphicsState>();
    let assets      = game.get::<&mut AssetManager>();

    // Spawns flycam
    let cam_tracker = scene.insert(g3d::Renderable::camera());
    let cam_transform = Transform::default().with_xyz(0.0, 0.0, 1.0);
    world.spawn((
        cam_tracker,
        cam_transform,
        Camera::default(),
        CameraController {
            perspective: PerspectiveProjector {
                aspect_ratio: 1.0,
                near: 0.2,
                far: 1000.0,
                ..Default::default()
            },
            orthographic: OrthographicProjector {
                near: 0.2,
                far: 1000.0,
                ..Default::default()
            },
            t: 1.0,
            scaling_mode: ScalingMode::ScaleSmallest,
            flycam_mode: FlycamMode::Disabled,
            ..Default::default()
        },
    ));

    let mut rng = SmallRng::seed_from_u64(100);

    // Creates material
    let texture = assets.load("cube_texture.png");
    let material = assets.insert(g3d::Material {
        base_color_texture: Some(texture),
        cull_mode: Some(Face::Back),
        ..Default::default()
    });
    
    // Creates mesh
    let mesh: g3d::MeshData = g3d::MeshData::from(g3d::Cuboid {
        center: Vec3::new(0.0, 0.0, 0.0),
        half_extents: Vec3::new(0.5, 0.5, 0.5),
        color: Color::WHITE,
    });
    let mesh = g3d::Mesh::from_data(&mesh, &state.device);
    let mesh = assets.insert(mesh);

    // Creates colored mesh
    let mut colored_mesh: g3d::MeshData = g3d::MeshData::from(g3d::Cuboid {
        center: Vec3::new(0.0, 0.0, 0.0),
        half_extents: Vec3::new(0.5, 0.5, 0.5),
        color: Color::WHITE,
    });
    colored_mesh.colors = Some(rand_vertex_colors(&mut rng));
    let colored_mesh = g3d::Mesh::from_data(&colored_mesh, &state.device);
    let colored_mesh = assets.insert(colored_mesh);
    
    // Spawns cubes
    for _ in 0..100_000 {

        // Creates random transform
        let scale = 0.2 + rng.gen::<f32>() * 0.2;
        let transform = Transform::IDENTITY
            .with_translation(Vec3::new(
                rng.gen::<f32>() * 2.0 - 1.0,
                rng.gen::<f32>() * 2.0 - 1.0,
                -1.0,
            ))
            .with_scale(Vec3::splat(scale));

        // Creates random rotator component
        let rotator = Rotator {
            axis: Vec3::new(
                rng.gen::<f32>() * 2.0 - 1.0,
                rng.gen::<f32>() * 2.0 - 1.0,
                rng.gen::<f32>() * 2.0 - 1.0,
            ).normalize(),
            angle: rng.gen::<f32>() * TAU,
            speed: rng.gen::<f32>(),
        };

        // Selects random mesh
        let mesh = match rng.gen::<bool>() {
            true => mesh.clone(),
            false => colored_mesh.clone(),
        };

        // Spawns cube with above data
        let renderable = g3d::Renderable::empty()
            .with_mat_mesh(material.clone(), mesh)
            .with_aabb_volume(Vec3::ZERO, Vec3::splat(0.5));
        let renderable = scene.insert(renderable);
        world.spawn((renderable, transform, rotator));
    }
}

fn rand_vertex_colors(rng: &mut SmallRng) -> Vec<Color> {
    let mut vertices = Vec::with_capacity(24);
    for _ in 0..24 {
        vertices.push(Color {
            r: rng.gen::<f32>() * 2.0 - 1.0,
            g: rng.gen::<f32>() * 2.0 - 1.0,
            b: rng.gen::<f32>() * 2.0 - 1.0,
            a: 1.0,
        })
    }
    vertices
}


struct Rotator {
    axis: Vec3,
    angle: f32,
    speed: f32,
}

fn rotate_cubes(game: &mut Game, ctx: RunContext) {
    let mut world = game.get::<&mut World>();
    let query = world.query_mut::<(&mut Transform, &mut Rotator)>();
    let delta = ctx.delta_secs();
    rayon::scope(|s| {
        for batch in query.into_iter_batched(1024) {
            s.spawn(|_| {
                for (_, (transform, rotator)) in batch {
                    transform.rotation = Quat::from_axis_angle(rotator.axis, rotator.angle);
                    rotator.angle += rotator.speed * delta;
                }
            });
        }
    });
}<|MERGE_RESOLUTION|>--- conflicted
+++ resolved
@@ -8,15 +8,6 @@
 use wgpu::Face;
 
 fn main() {
-<<<<<<< HEAD
-    let mut builder = App::builder();
-    builder
-        .plugin(EnginePlugin::default())
-        .plugin(FlycamPlugin)
-        .system(Stage::Update, rotate_cubes)
-        .event_handler(start);
-    builder.run();
-=======
     let mut app = App::new();
     app.add_plugin(EnginePlugin::default());
     app.add_plugin(FlycamPlugin);
@@ -24,7 +15,6 @@
     app.add_system(Stage::Update, rotate_cubes);
     app.add_event_handler(start);
     app.run();
->>>>>>> 6f1a6975
 }
 
 fn start(game: &mut Game, _event: &StartEvent, _ctx: &mut RunContext) {
